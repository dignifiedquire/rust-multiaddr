[package]
<<<<<<< HEAD
name = "parity-multiaddr"
edition = "2018"
authors = ["dignifiedquire <dignifiedquire@gmail.com>", "Parity Technologies <admin@parity.io>"]
description = "Implementation of the multiaddr format"
homepage = "https://github.com/libp2p/rust-libp2p"
keywords = ["multiaddr", "ipfs"]
license = "MIT"
version = "0.11.2"

[features]
default = ["url"]

[dependencies]
arrayref = "0.3"
bs58 = "0.4.0"
byteorder = "1.3.1"
data-encoding = "2.1"
multihash = { version = "0.13", default-features = false, features = ["std", "multihash-impl", "identity"] }
percent-encoding = "2.1.0"
serde = "1.0.70"
static_assertions = "1.1"
unsigned-varint = "0.7"
url = { version = "2.1.0", optional = true, default-features = false }

[dev-dependencies]
bincode = "1"
quickcheck = "0.9.0"
rand = "0.7.2"
serde_json = "1.0"
=======
authors = ["dignifiedquire <dignifiedquire@gmail.com>"]
description = "Implementation of the multiaddr format"
homepage = "https://github.com/multiformats/rust-multiaddr"
keywords = ["multiaddr", "ipfs"]
license = "MIT"
name = "multiaddr"
readme = "README.md"
version = "0.3.1"

[dependencies]
byteorder = "1.0"
cid = "~0.3"
integer-encoding = "1.0.3"

[dev-dependencies]
data-encoding = "2.0.0"
>>>>>>> 96826235
<|MERGE_RESOLUTION|>--- conflicted
+++ resolved
@@ -1,12 +1,12 @@
 [package]
-<<<<<<< HEAD
-name = "parity-multiaddr"
-edition = "2018"
 authors = ["dignifiedquire <dignifiedquire@gmail.com>", "Parity Technologies <admin@parity.io>"]
 description = "Implementation of the multiaddr format"
-homepage = "https://github.com/libp2p/rust-libp2p"
+edition = "2018"
+homepage = "https://github.com/multiformats/rust-multiaddr"
 keywords = ["multiaddr", "ipfs"]
 license = "MIT"
+name = "multiaddr"
+readme = "README.md"
 version = "0.11.2"
 
 [features]
@@ -28,22 +28,4 @@
 bincode = "1"
 quickcheck = "0.9.0"
 rand = "0.7.2"
-serde_json = "1.0"
-=======
-authors = ["dignifiedquire <dignifiedquire@gmail.com>"]
-description = "Implementation of the multiaddr format"
-homepage = "https://github.com/multiformats/rust-multiaddr"
-keywords = ["multiaddr", "ipfs"]
-license = "MIT"
-name = "multiaddr"
-readme = "README.md"
-version = "0.3.1"
-
-[dependencies]
-byteorder = "1.0"
-cid = "~0.3"
-integer-encoding = "1.0.3"
-
-[dev-dependencies]
-data-encoding = "2.0.0"
->>>>>>> 96826235
+serde_json = "1.0"